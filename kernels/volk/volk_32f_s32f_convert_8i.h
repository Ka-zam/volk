--- conflicted
+++ resolved
@@ -121,11 +121,7 @@
     intInputVal3 = _mm256_permute4x64_epi64(intInputVal3, 0b11011000);
 
     intInputVal1 = _mm256_packs_epi16(intInputVal1, intInputVal3);
-<<<<<<< HEAD
-    intInputVal = _mm256_permute4x64_epi64(intInputVal1, 0b11011000);//00100111);
-=======
     intInputVal = _mm256_permute4x64_epi64(intInputVal1, 0b11011000);
->>>>>>> 8dbffe93
 
     _mm256_storeu_si256((__m256i*)outputVectorPtr, intInputVal);
     outputVectorPtr += 32;
@@ -341,11 +337,7 @@
     intInputVal3 = _mm256_permute4x64_epi64(intInputVal3, 0b11011000);
 
     intInputVal1 = _mm256_packs_epi16(intInputVal1, intInputVal3);
-<<<<<<< HEAD
-    intInputVal = _mm256_permute4x64_epi64(intInputVal1, 0b11011000);//00100111);
-=======
     intInputVal = _mm256_permute4x64_epi64(intInputVal1, 0b11011000);
->>>>>>> 8dbffe93
 
     _mm256_store_si256((__m256i*)outputVectorPtr, intInputVal);
     outputVectorPtr += 32;
