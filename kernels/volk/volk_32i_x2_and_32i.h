--- conflicted
+++ resolved
@@ -84,7 +84,6 @@
 #include <inttypes.h>
 #include <stdio.h>
 
-<<<<<<< HEAD
 #ifdef LV_HAVE_AVX512F
 #include <immintrin.h>
 
@@ -121,8 +120,6 @@
 }
 #endif /* LV_HAVE_AVX512F */
 
-=======
->>>>>>> 8dbffe93
 #ifdef LV_HAVE_AVX2
 #include <immintrin.h>
 
@@ -131,23 +128,6 @@
                           const int32_t* bVector, unsigned int num_points)
 {
   unsigned int number = 0;
-<<<<<<< HEAD
-  const unsigned int eigthPoints = num_points / 8;
-
-  float* cPtr = (float*)cVector;
-  const float* aPtr = (float*)aVector;
-  const float* bPtr = (float*)bVector;
-
-  __m256 aVal, bVal, cVal;
-  for(;number < eigthPoints; number++){
-
-    aVal = _mm256_load_ps(aPtr);
-    bVal = _mm256_load_ps(bPtr);
-
-    cVal = _mm256_and_ps(aVal, bVal);
-
-    _mm256_store_ps(cPtr,cVal); // Store the results back into the C container
-=======
   const unsigned int oneEightPoints = num_points / 8;
 
   int32_t* cPtr = cVector;
@@ -163,18 +143,13 @@
     cVal = _mm256_and_si256(aVal, bVal);
 
     _mm256_store_si256((__m256i*)cPtr,cVal); // Store the results back into the C container
->>>>>>> 8dbffe93
 
     aPtr += 8;
     bPtr += 8;
     cPtr += 8;
   }
 
-<<<<<<< HEAD
-  number = eigthPoints * 8;
-=======
   number = oneEightPoints * 8;
->>>>>>> 8dbffe93
   for(;number < num_points; number++){
     cVector[number] = aVector[number] & bVector[number];
   }
@@ -284,17 +259,13 @@
 
 #endif /* INCLUDED_volk_32i_x2_and_32i_a_H */
 
-<<<<<<< HEAD
-=======
-
->>>>>>> 8dbffe93
+
 #ifndef INCLUDED_volk_32i_x2_and_32i_u_H
 #define INCLUDED_volk_32i_x2_and_32i_u_H
 
 #include <inttypes.h>
 #include <stdio.h>
 
-<<<<<<< HEAD
 #ifdef LV_HAVE_AVX512F
 #include <immintrin.h>
 
@@ -331,8 +302,6 @@
 }
 #endif /* LV_HAVE_AVX512F */
 
-=======
->>>>>>> 8dbffe93
 #ifdef LV_HAVE_AVX2
 #include <immintrin.h>
 
@@ -341,23 +310,6 @@
                           const int32_t* bVector, unsigned int num_points)
 {
   unsigned int number = 0;
-<<<<<<< HEAD
-  const unsigned int eigthPoints = num_points / 8;
-
-  float* cPtr = (float*)cVector;
-  const float* aPtr = (float*)aVector;
-  const float* bPtr = (float*)bVector;
-
-  __m256 aVal, bVal, cVal;
-  for(;number < eigthPoints; number++){
-
-    aVal = _mm256_loadu_ps(aPtr);
-    bVal = _mm256_loadu_ps(bPtr);
-
-    cVal = _mm256_and_ps(aVal, bVal);
-
-    _mm256_storeu_ps(cPtr,cVal); // Store the results back into the C container
-=======
   const unsigned int oneEightPoints = num_points / 8;
 
   int32_t* cPtr = cVector;
@@ -373,27 +325,18 @@
     cVal = _mm256_and_si256(aVal, bVal);
 
     _mm256_storeu_si256((__m256i*)cPtr,cVal); // Store the results back into the C container
->>>>>>> 8dbffe93
 
     aPtr += 8;
     bPtr += 8;
     cPtr += 8;
   }
 
-<<<<<<< HEAD
-  number = eigthPoints * 8;
-=======
   number = oneEightPoints * 8;
->>>>>>> 8dbffe93
   for(;number < num_points; number++){
     cVector[number] = aVector[number] & bVector[number];
   }
 }
 #endif /* LV_HAVE_AVX2 */
 
-<<<<<<< HEAD
-#endif /* INCLUDED_volk_32i_x2_and_32i_u_H */
-=======
-
-#endif /* INCLUDED_volk_32i_x2_and_32i_u_H */
->>>>>>> 8dbffe93
+
+#endif /* INCLUDED_volk_32i_x2_and_32i_u_H */