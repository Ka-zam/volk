--- conflicted
+++ resolved
@@ -76,7 +76,6 @@
 #include <inttypes.h>
 #include <stdio.h>
 
-<<<<<<< HEAD
 #ifdef LV_HAVE_AVX512F
 #include <immintrin.h>
 
@@ -116,8 +115,6 @@
 #endif /* LV_HAVE_AVX512F */
 
 
-=======
->>>>>>> 8dbffe93
 #ifdef LV_HAVE_AVX
 #include <immintrin.h>
 
@@ -126,23 +123,12 @@
                           const float* bVector, unsigned int num_points)
 {
   unsigned int number = 0;
-<<<<<<< HEAD
   const unsigned int eighthPoints = num_points / 8;
   float* cPtr = cVector;
   const float* aPtr = aVector;
   const float* bPtr=  bVector;
   __m256 aVal, bVal, cVal;
   for(;number < eighthPoints; number++){
-=======
-  const unsigned int quarterPoints = num_points / 8;
-
-  float* cPtr = cVector;
-  const float* aPtr = aVector;
-  const float* bPtr=  bVector;
-
-  __m256 aVal, bVal, cVal;
-  for(;number < quarterPoints; number++){
->>>>>>> 8dbffe93
 
     aVal = _mm256_loadu_ps(aPtr);
     bVal = _mm256_loadu_ps(bPtr);
@@ -156,25 +142,15 @@
     cPtr += 8;
   }
 
-<<<<<<< HEAD
   number = eighthPoints * 8;
 
-=======
-  number = quarterPoints * 8;
->>>>>>> 8dbffe93
-  for(;number < num_points; number++){
-    *cPtr++ = (*aPtr++) + (*bPtr++);
-  }
-}
-<<<<<<< HEAD
-
+  for(;number < num_points; number++){
+    *cPtr++ = (*aPtr++) + (*bPtr++);
+  }
+}
 #endif /* LV_HAVE_AVX */
 
-=======
-#endif /* LV_HAVE_AVX */
-
-
->>>>>>> 8dbffe93
+
 #ifdef LV_HAVE_SSE
 #include <xmmintrin.h>
 
